[project]
name = "unpage"
version = "0.1.0-alpha.41"
description = "An agent framework for production engineering"
readme = "README.md"
requires-python = ">=3.12"
dependencies = [
    "aioboto3>=14.1.0",
    "anyio>=4.9.0",
    "azure-identity>=1.15.0",
    "azure-mgmt-compute>=29.0.0",
    "azure-mgmt-cosmosdb>=8.0.0",
    "azure-mgmt-monitor>=5.0.0",
    "azure-mgmt-network>=23.0.0",
    "azure-mgmt-rdbms>=10.0.0",
    "azure-mgmt-resource>=22.0.0",
    "azure-mgmt-sql>=3.0.1",
    "azure-mgmt-storage>=20.0.0",
    "azure-mgmt-subscription>=3.0.0",
    "dnspython>=2.7.0",
    "fastmcp>=2.12.4",
    "graphviz>=0.20.3",
    "httpx>=0.28.1",
    "networkx>=3.4.2",
    "pydantic>=2.11.3,<2.12.0",
    "pydot>=3.0.4",
    "pyyaml>=6.0.2",
    "requests>=2.32.3",
    "scapy>=2.6.1",
    "cyclopts>=3.22.5",
    "boltons>=25.0.0",
    "pydantic-yaml>=1.5.1",
    "questionary>=2.1.0",
    "sentry-sdk>=2.29.1",
    "datadog-api-client[async]>=2.34.0",
    "kr8s>=0.20.7",
    "dotenv>=0.9.9",
    "pagerduty>=3.1.0",
    "fastapi[standard]>=0.116.1",
    "uvicorn[standard]>=0.35.0",
    "pyngrok>=7.2.12",
    "pydantic-settings>=2.9.1",
    "mlflow>=3.1.4",
    "human-readable>=2.0.0",
    "litellm>=1.75.5.post1",
    "dspy>=3.0.0,<4.0.0",
    "rich-gradient>=0.3.4",
    "expandvars>=1.1.2",
    "azure-mgmt-containerservice>=39.1.0",
]

[tool.hatch.metadata]
allow-direct-references = true

[project.scripts]
unpage = "unpage.cli:main"

[dependency-groups]
dev = [
    "pre-commit>=4.2.0",
    "pyright>=1.1.402",
    "pytest>=8.4.1",
    "pytest-asyncio>=1.0.0",
    "pytest-freezer>=0.4.9",
    "ruff>=0.12.7",
    "types-aioboto3[aioboto3]>=14.1.0",
    "types-boltons>=25.0.0.20250516",
    "types-networkx>=3.4.2.20250515",
]

[build-system]
requires = ["hatchling", "tomlkit"]
build-backend = "pinned_hatchling_backend"
backend-path = ["."]

[tool.hatch.build.targets.sdist]
exclude = ["CLAUDE.md", "tests/", "docs/"]

[tool.hatch.build.targets.wheel]
exclude = ["CLAUDE.md", "tests/", "docs/"]

[tool.pyright]
include = ["src"]
exclude = ["**/__pycache__"]
typeCheckingMode = "standard"

# See:
# - https://docs.astral.sh/ruff/configuration/
# - https://docs.astral.sh/ruff/settings/
# - https://docs.astral.sh/ruff/rules/
[tool.ruff]
line-length = 100

[tool.ruff.lint]
exclude = ["tests/**/test_*.py", "tests/**/conftest.py"]
ignore = [
    "S603" # false positive: https://github.com/astral-sh/ruff/issues/4045
]
select = [
    "ANN",   # flake8-annotations
    "ASYNC", # flake8-async
    "B",     # flake8-bugbear
    "C4",    # flake8-comprehensions
    "E4",    # pycodestyle-4xx
    "E7",    # pycodestyle-7xx
    "E9",    # pycodestyle-9xx
    "ERA",   # eradicate
    "F",     # pyflakes
    "FURB",  # refurb
    "I",     # isort
    "N",     # pep8-naming
    "NPY",   # numpy
    "PERF",  # perflint
    "PTH",   # flake8-use-pathlib
    "RUF",   # ruff
    "S",     # flake8-bandit
    "SIM",   # flake8-simplify
    "TC",    # flake8-type-checking
    "UP",    # pyupgrade
]

[tool.ruff.lint.pep8-naming]
classmethod-decorators = [
    # Allow Pydantic's `@validator` decorator to be recognized as a class method.
    "pydantic.validator",
    # Allow the @classproperty decorator to be recognized as a class method.
    "classproperty",
]

[tool.ruff.lint.flake8-annotations]
allow-star-arg-any = true # allow typing *args and *kwargs with Any

[tool.pytest.ini_options]
asyncio_default_fixture_loop_scope = "function"

[tool.semantic_release]
version_toml = ["pyproject.toml:project.version"]
build_command = "pip install uv && uv lock && git add uv.lock && uv build"
commit_parser = "conventional"
allow_zero_version = true
major_on_zero = false

[tool.semantic_release.branches.main]
match = "main"
prerelease_token = "alpha"
prerelease = true

[tool.semantic_release.commit_parser_options]
# https://python-semantic-release.readthedocs.io/en/latest/concepts/commit_parsing.html#conventional-commits-parser
minor_tags = ["feat"]
patch_tags = ["fix", "perf"]
other_allowed_tags = [
    "build",
    "chore",
    "ci",
    "docs",
    "style",
    "refactor",
    "test",
]
allowed_tags = [
    "feat",
    "fix",
    "perf",
    "build",
    "chore",
    "ci",
    "docs",
    "style",
    "refactor",
    "test",
]

[tool.semantic_release.changelog]
exclude_commit_patterns = [
    '''chore(?:\([^)]*?\))?: .+''',
    '''ci(?:\([^)]*?\))?: .+''',
    '''refactor(?:\([^)]*?\))?: .+''',
    '''style(?:\([^)]*?\))?: .+''',
    '''test(?:\([^)]*?\))?: .+''',
    '''build\((?!deps\): .+)''',
<<<<<<< HEAD
    '''Initial [Cc]ommit.*''',  # codespell:ignore
]

[tool.codespell]
check-filenames = true
ignore-words-list = "aks"
=======
    '''Initial [Cc]ommit.*''', # codespell:ignore ommit
]
>>>>>>> 6771f7d8
<|MERGE_RESOLUTION|>--- conflicted
+++ resolved
@@ -179,14 +179,9 @@
     '''style(?:\([^)]*?\))?: .+''',
     '''test(?:\([^)]*?\))?: .+''',
     '''build\((?!deps\): .+)''',
-<<<<<<< HEAD
-    '''Initial [Cc]ommit.*''',  # codespell:ignore
+    '''Initial [Cc]ommit.*''', # codespell:ignore ommit
 ]
 
 [tool.codespell]
 check-filenames = true
-ignore-words-list = "aks"
-=======
-    '''Initial [Cc]ommit.*''', # codespell:ignore ommit
-]
->>>>>>> 6771f7d8
+ignore-words-list = "aks"